--- conflicted
+++ resolved
@@ -53,10 +53,7 @@
 	flags.BoolVarP(&uploadConfig.PlainHTTP, "plain-http", "", false, "turning on this flag will use plain HTTP instead of HTTPS")
 	flags.BoolVarP(&uploadConfig.Insecure, "insecure", "", false, "turning on this flag will disable TLS verification")
 	flags.BoolVar(&uploadConfig.Raw, "raw", true, "turning on this flag will upload model artifact layer in raw format")
-<<<<<<< HEAD
-=======
 	flags.StringVar(&uploadConfig.DestinationDir, "destination-dir", "", "destination directory for the uploaded file should be specified as a relative path; by default, it will match the original directory of the uploaded file")
->>>>>>> ef37971d
 
 	if err := viper.BindPFlags(flags); err != nil {
 		panic(fmt.Errorf("bind cache list flags to viper: %w", err))
