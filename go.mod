module github.com/modelpack/modctl

go 1.24.1

require (
<<<<<<< HEAD
	d7y.io/api/v2 v2.1.94
=======
	d7y.io/api/v2 v2.2.1
>>>>>>> ef37971d
	github.com/antgroup/hugescm v0.18.3
	github.com/avast/retry-go/v4 v4.7.0
	github.com/distribution/distribution/v3 v3.0.0
	github.com/distribution/reference v0.6.0
	github.com/dragonflyoss/model-spec v0.0.6
	github.com/dustin/go-humanize v1.0.1
	github.com/emirpasic/gods v1.18.1
	github.com/go-git/go-git/v5 v5.16.4
	github.com/libgit2/git2go/v34 v34.0.0
	github.com/minio/sha256-simd v1.0.1
	github.com/modelpack/model-spec v0.0.7
	github.com/opencontainers/go-digest v1.0.0
	github.com/opencontainers/image-spec v1.1.1
	github.com/sirupsen/logrus v1.9.3
	github.com/spf13/cobra v1.10.2
	github.com/spf13/viper v1.21.0
	github.com/stretchr/testify v1.11.1
<<<<<<< HEAD
	github.com/vbauerster/mpb/v8 v8.11.2
=======
	github.com/vbauerster/mpb/v8 v8.11.3
>>>>>>> ef37971d
	golang.org/x/crypto v0.45.0
	golang.org/x/sync v0.18.0
	golang.org/x/sys v0.39.0
	google.golang.org/grpc v1.76.0
	oras.land/oras-go/v2 v2.6.0
)

require (
	dario.cat/mergo v1.0.0 // indirect
	github.com/BurntSushi/toml v1.5.0 // indirect
	github.com/Microsoft/go-winio v0.6.2 // indirect
	github.com/ProtonMail/go-crypto v1.3.0 // indirect
	github.com/VividCortex/ewma v1.2.0 // indirect
	github.com/acarl005/stripansi v0.0.0-20180116102854-5a71ef0e047d // indirect
	github.com/beorn7/perks v1.0.1 // indirect
	github.com/cenkalti/backoff/v5 v5.0.3 // indirect
	github.com/cespare/xxhash/v2 v2.3.0 // indirect
	github.com/clipperhouse/stringish v0.1.1 // indirect
	github.com/clipperhouse/uax29/v2 v2.3.0 // indirect
	github.com/cloudflare/circl v1.6.1 // indirect
	github.com/cyphar/filepath-securejoin v0.4.1 // indirect
	github.com/danieljoos/wincred v1.2.2 // indirect
	github.com/davecgh/go-spew v1.1.2-0.20180830191138-d8f796af33cc // indirect
	github.com/dgraph-io/ristretto/v2 v2.2.0 // indirect
	github.com/docker/go-metrics v0.0.1 // indirect
	github.com/envoyproxy/protoc-gen-validate v1.3.0 // indirect
	github.com/fsnotify/fsnotify v1.9.0 // indirect
	github.com/go-git/gcfg v1.5.1-0.20230307220236-3a3c6141e376 // indirect
	github.com/go-git/go-billy/v5 v5.6.2 // indirect
	github.com/go-logr/logr v1.4.3 // indirect
	github.com/go-logr/stdr v1.2.2 // indirect
	github.com/go-viper/mapstructure/v2 v2.4.0 // indirect
	github.com/godbus/dbus/v5 v5.1.0 // indirect
	github.com/golang/groupcache v0.0.0-20241129210726-2c02b8208cf8 // indirect
	github.com/google/uuid v1.6.0 // indirect
	github.com/gorilla/mux v1.8.2-0.20240619235004-db9d1d0073d2 // indirect
	github.com/grpc-ecosystem/grpc-gateway/v2 v2.27.3 // indirect
	github.com/hashicorp/golang-lru/v2 v2.0.7 // indirect
	github.com/inconshreveable/mousetrap v1.1.0 // indirect
	github.com/jbenet/go-context v0.0.0-20150711004518-d14ea06fba99 // indirect
	github.com/kevinburke/ssh_config v1.2.0 // indirect
	github.com/klauspost/compress v1.18.0 // indirect
	github.com/klauspost/cpuid/v2 v2.3.0 // indirect
	github.com/mattn/go-colorable v0.1.14 // indirect
	github.com/mattn/go-isatty v0.0.20 // indirect
	github.com/mattn/go-runewidth v0.0.19 // indirect
	github.com/mgutz/ansi v0.0.0-20200706080929-d51e80ef957d // indirect
	github.com/munnerz/goautoneg v0.0.0-20191010083416-a7dc8b61c822 // indirect
	github.com/pelletier/go-toml/v2 v2.2.4 // indirect
	github.com/pjbgf/sha1cd v0.3.2 // indirect
	github.com/pmezard/go-difflib v1.0.1-0.20181226105442-5d4384ee4fb2 // indirect
	github.com/prometheus/client_golang v1.23.2 // indirect
	github.com/prometheus/client_model v0.6.2 // indirect
	github.com/prometheus/common v0.67.2 // indirect
	github.com/prometheus/otlptranslator v1.0.0 // indirect
	github.com/prometheus/procfs v0.19.2 // indirect
	github.com/rivo/uniseg v0.4.7 // indirect
	github.com/sagikazarmark/locafero v0.11.0 // indirect
	github.com/sergi/go-diff v1.3.2-0.20230802210424-5b0b94c5c0d3 // indirect
	github.com/skeema/knownhosts v1.3.1 // indirect
	github.com/sourcegraph/conc v0.3.1-0.20240121214520-5f936abd7ae8 // indirect
	github.com/spf13/afero v1.15.0 // indirect
	github.com/spf13/cast v1.10.0 // indirect
	github.com/spf13/pflag v1.0.10 // indirect
	github.com/stretchr/objx v0.5.2 // indirect
	github.com/subosito/gotenv v1.6.0 // indirect
	github.com/xanzy/ssh-agent v0.3.3 // indirect
	github.com/zeebo/blake3 v0.2.4 // indirect
	go.opentelemetry.io/auto/sdk v1.2.1 // indirect
	go.opentelemetry.io/contrib/bridges/prometheus v0.63.0 // indirect
	go.opentelemetry.io/contrib/exporters/autoexport v0.63.0 // indirect
	go.opentelemetry.io/otel v1.38.0 // indirect
	go.opentelemetry.io/otel/exporters/otlp/otlplog/otlploggrpc v0.14.0 // indirect
	go.opentelemetry.io/otel/exporters/otlp/otlplog/otlploghttp v0.14.0 // indirect
	go.opentelemetry.io/otel/exporters/otlp/otlpmetric/otlpmetricgrpc v1.38.0 // indirect
	go.opentelemetry.io/otel/exporters/otlp/otlpmetric/otlpmetrichttp v1.38.0 // indirect
	go.opentelemetry.io/otel/exporters/otlp/otlptrace v1.38.0 // indirect
	go.opentelemetry.io/otel/exporters/otlp/otlptrace/otlptracegrpc v1.38.0 // indirect
	go.opentelemetry.io/otel/exporters/otlp/otlptrace/otlptracehttp v1.38.0 // indirect
	go.opentelemetry.io/otel/exporters/prometheus v0.60.0 // indirect
	go.opentelemetry.io/otel/exporters/stdout/stdoutlog v0.14.0 // indirect
	go.opentelemetry.io/otel/exporters/stdout/stdoutmetric v1.38.0 // indirect
	go.opentelemetry.io/otel/exporters/stdout/stdouttrace v1.38.0 // indirect
	go.opentelemetry.io/otel/log v0.14.0 // indirect
	go.opentelemetry.io/otel/metric v1.38.0 // indirect
	go.opentelemetry.io/otel/sdk v1.38.0 // indirect
	go.opentelemetry.io/otel/sdk/log v0.14.0 // indirect
	go.opentelemetry.io/otel/sdk/metric v1.38.0 // indirect
	go.opentelemetry.io/otel/trace v1.38.0 // indirect
	go.opentelemetry.io/proto/otlp v1.8.0 // indirect
	go.yaml.in/yaml/v2 v2.4.3 // indirect
	go.yaml.in/yaml/v3 v3.0.4 // indirect
	golang.org/x/net v0.47.0 // indirect
	golang.org/x/term v0.37.0 // indirect
	golang.org/x/text v0.31.0 // indirect
	google.golang.org/genproto/googleapis/api v0.0.0-20251029180050-ab9386a59fda // indirect
	google.golang.org/genproto/googleapis/rpc v0.0.0-20251029180050-ab9386a59fda // indirect
	google.golang.org/protobuf v1.36.11 // indirect
	gopkg.in/warnings.v0 v0.1.2 // indirect
	gopkg.in/yaml.v3 v3.0.1 // indirect
)<|MERGE_RESOLUTION|>--- conflicted
+++ resolved
@@ -3,11 +3,7 @@
 go 1.24.1
 
 require (
-<<<<<<< HEAD
-	d7y.io/api/v2 v2.1.94
-=======
 	d7y.io/api/v2 v2.2.1
->>>>>>> ef37971d
 	github.com/antgroup/hugescm v0.18.3
 	github.com/avast/retry-go/v4 v4.7.0
 	github.com/distribution/distribution/v3 v3.0.0
@@ -25,11 +21,7 @@
 	github.com/spf13/cobra v1.10.2
 	github.com/spf13/viper v1.21.0
 	github.com/stretchr/testify v1.11.1
-<<<<<<< HEAD
-	github.com/vbauerster/mpb/v8 v8.11.2
-=======
 	github.com/vbauerster/mpb/v8 v8.11.3
->>>>>>> ef37971d
 	golang.org/x/crypto v0.45.0
 	golang.org/x/sync v0.18.0
 	golang.org/x/sys v0.39.0
