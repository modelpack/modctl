/*
 *     Copyright 2024 The CNAI Authors
 *
 * Licensed under the Apache License, Version 2.0 (the "License");
 * you may not use this file except in compliance with the License.
 * You may obtain a copy of the License at
 *
 *      http://www.apache.org/licenses/LICENSE-2.0
 *
 * Unless required by applicable law or agreed to in writing, software
 * distributed under the License is distributed on an "AS IS" BASIS,
 * WITHOUT WARRANTIES OR CONDITIONS OF ANY KIND, either express or implied.
 * See the License for the specific language governing permissions and
 * limitations under the License.
 */

package modelfile

import (
	"encoding/json"
	"fmt"
	"os"
	"path/filepath"
	"sort"
	"strings"
	"time"

	configmodelfile "github.com/CloudNativeAI/modctl/pkg/config/modelfile"
	modefilecommand "github.com/CloudNativeAI/modctl/pkg/modelfile/command"
	"github.com/CloudNativeAI/modctl/pkg/modelfile/parser"

	"github.com/emirpasic/gods/sets/hashset"
)

// Modelfile is the interface for the modelfile. It is used to parse
// the modelfile by the path and get the information of the modelfile.
type Modelfile interface {
	// GetConfigs returns the args of the config command in the modelfile,
	// and deduplicates the args. The order of the args is the same as the
	// order in the modelfile.
	GetConfigs() []string

	// GetModels returns the args of the model command in the modelfile,
	// and deduplicates the args. The order of the args is the same as the
	// order in the modelfile.
	GetModels() []string

	// GetCode returns the args of the code command in the modelfile,
	// and deduplicates the args. The order of the args is the same as the
	// order in the modelfile.
	GetCodes() []string

	// GetDatasets returns the args of the dataset command in the modelfile,
	// and deduplicates the args. The order of the args is the same as the
	// order in the modelfile.
	GetDatasets() []string

	// GetDocs returns the args of the doc command in the modelfile,
	// and deduplicates the args. The order of the args is the same as the
	// order in the modelfile.
	GetDocs() []string

	// GetName returns the value of the name command in the modelfile.
	GetName() string

	// GetArch returns the value of the arch command in the modelfile.
	GetArch() string

	// GetFamily returns the value of the family command in the modelfile.
	GetFamily() string

	// GetFormat returns the value of the format command in the modelfile.
	GetFormat() string

	// GetParamsize returns the value of the paramsize command in the modelfile.
	GetParamsize() string

	// GetPrecision returns the value of the precision command in the modelfile.
	GetPrecision() string

	// GetQuantization returns the value of the quantization command in the modelfile.
	GetQuantization() string

	// Content returns the content of the modelfile.
	Content() []byte
}

// modelfile is the implementation of the Modelfile interface.
type modelfile struct {
	workspace    string
	config       *hashset.Set
	model        *hashset.Set
	code         *hashset.Set
	dataset      *hashset.Set
	doc          *hashset.Set
	name         string
	arch         string
	family       string
	format       string
	paramsize    string
	precision    string
	quantization string
}

<<<<<<< HEAD
=======
// Config file patterns - supported configuration and resource files
var (
	configFilePatterns = []string{
		// Configuration formats
		"*.json",      // JSON configuration files
		"*.jsonl",     // JSON Lines format
		"*.yaml",      // YAML configuration files
		"*.yml",       // YAML alternative extension
		"*.toml",      // TOML configuration files
		"*.ini",       // INI configuration files
		"*.config",    // Generic config files
		"*.modelcard", // Model card metadata
		"*.meta",      // Model metadata

		// Model-specific files
		"*tokenizer.model*", // Tokenizer files (e.g., Mistral v3)
		"config.json.*",     // Model configuration variants
	}

	// Model file patterns - supported model file extensions
	modelFilePatterns = []string{
		// Huggingface formats
		"*.safetensors", // Safe and efficient tensor serialization format

		// PyTorch formats
		"*.bin", // General binary format
		"*.pt",  // PyTorch model
		"*.pth", // PyTorch model (alternative extension)

		// TensorFlow formats
		"*.tflite", // TensorFlow Lite
		"*.h5",     // Keras HDF5 format
		"*.hdf",    // Hierarchical Data Format
		"*.hdf5",   // HDF5 (alternative extension)

		// Other ML frameworks
		"*.ot",      // OpenVINO format
		"*.engine",  // TensorRT format
		"*.trt",     // TensorRT format (alternative extension)
		"*.onnx",    // Open Neural Network Exchange format
		"*.gguf",    // GGML Universal Format
		"*.msgpack", // MessagePack serialization
		"*.model",   // Some NLP frameworks
	}

	// Code file patterns - supported script and notebook files
	codeFilePatterns = []string{
		"*.py",    // Python source files
		"*.sh",    // Shell scripts
		"*.ipynb", // Jupyter notebooks
		"*.patch", // Patch files
	}

	// Doc file patterns - supported documentation files
	docFilePatterns = []string{
		// Documentation files
		"*.txt",          // Text files
		"*.md",           // Markdown documentation
		"*.pdf",          // PDF files
		"LICENSE*",       // License files
		"README*",        // Project documentation
		"SETUP*",         // Setup instructions
		"*requirements*", // Dependency specifications

		// Image assets
		"*.jpg",  // JPEG image format
		"*.jpeg", // JPEG alternative extension
		"*.png",  // PNG image format
		"*.gif",  // GIF image format
		"*.bmp",  // Bitmap image format
		"*.tiff", // TIFF image format
		"*.ico",  // Icon format
	}

	// Skip patterns - files and directories to ignore during processing
	skipPatterns = []string{
		".*",          // Hidden files and directories
		"modelfile",   // Modelfile configuration
		"__pycache__", // Python bytecode cache directory
		"*.pyc",       // Python compiled bytecode
		"*.pyo",       // Python optimized bytecode
		"*.pyd",       // Python dynamic modules
	}
)

// isFileType checks if the filename matches any of the given patterns
func isFileType(filename string, patterns []string) bool {
	// Convert filename to lowercase for case-insensitive comparison
	lowerFilename := strings.ToLower(filename)
	for _, pattern := range patterns {
		// Convert pattern to lowercase for case-insensitive comparison
		matched, err := filepath.Match(strings.ToLower(pattern), lowerFilename)
		if err == nil && matched {
			return true
		}
	}
	return false
}

// isSkippable checks if the filename matches any of the skip patterns
func isSkippable(filename string) bool {
	// Special handling for current and parent directory
	if filename == "." || filename == ".." {
		return false
	}

	// Convert filename to lowercase for case-insensitive comparison
	lowerFilename := strings.ToLower(filename)
	for _, pattern := range skipPatterns {
		// Convert pattern to lowercase for case-insensitive comparison
		matched, err := filepath.Match(strings.ToLower(pattern), lowerFilename)
		if err == nil && matched {
			return true
		}
	}
	return false
}

// cleanModelName sanitizes a string to create a valid model name
func cleanModelName(name string) string {
	// Remove any trailing slashes first
	name = strings.TrimRight(name, "/\\")

	// Replace invalid characters with underscores
	name = strings.Map(func(r rune) rune {
		// Allow alphanumeric characters
		if (r >= 'a' && r <= 'z') || (r >= 'A' && r <= 'Z') || (r >= '0' && r <= '9') {
			return r
		}
		// Replace everything else with underscore
		return '_'
	}, name)

	// Remove leading/trailing underscores
	name = strings.Trim(name, "_")

	// If name is empty after cleaning, return a default
	if name == "" {
		return "unnamed_model"
	}

	return name
}

>>>>>>> b639231d
// NewModelfile creates a new modelfile by the path of the modelfile.
// It parses the modelfile and returns the modelfile interface.
func NewModelfile(path string) (Modelfile, error) {
	mf := &modelfile{
		config:  hashset.New(),
		model:   hashset.New(),
		code:    hashset.New(),
		dataset: hashset.New(),
		doc:     hashset.New(),
	}

	if err := mf.parseFile(path); err != nil {
		return nil, err
	}

	return mf, nil
}

// parseFile parses the modelfile by the path, and validates the args of the commands.
func (mf *modelfile) parseFile(path string) error {
	f, err := os.Open(path)
	if err != nil {
		return err
	}
	defer f.Close()

	ast, err := parser.Parse(f)
	if err != nil {
		return err
	}

	for _, child := range ast.GetChildren() {
		switch child.GetValue() {
		case modefilecommand.CONFIG:
			mf.config.Add(child.GetNext().GetValue())
		case modefilecommand.MODEL:
			mf.model.Add(child.GetNext().GetValue())
		case modefilecommand.CODE:
			mf.code.Add(child.GetNext().GetValue())
		case modefilecommand.DATASET:
			mf.dataset.Add(child.GetNext().GetValue())
		case modefilecommand.NAME:
			if mf.name != "" {
				return fmt.Errorf("duplicate name command on line %d", child.GetStartLine())
			}
			mf.name = child.GetNext().GetValue()
		case modefilecommand.ARCH:
			if mf.arch != "" {
				return fmt.Errorf("duplicate arc command on line %d", child.GetStartLine())
			}
			mf.arch = child.GetNext().GetValue()
		case modefilecommand.FAMILY:
			if mf.family != "" {
				return fmt.Errorf("duplicate family command on line %d", child.GetStartLine())
			}
			mf.family = child.GetNext().GetValue()
		case modefilecommand.FORMAT:
			if mf.format != "" {
				return fmt.Errorf("duplicate format command on line %d", child.GetStartLine())
			}
			mf.format = child.GetNext().GetValue()
		case modefilecommand.PARAMSIZE:
			if mf.paramsize != "" {
				return fmt.Errorf("duplicate paramsize command on line %d", child.GetStartLine())
			}
			mf.paramsize = child.GetNext().GetValue()
		case modefilecommand.PRECISION:
			if mf.precision != "" {
				return fmt.Errorf("duplicate precision command on line %d", child.GetStartLine())
			}
			mf.precision = child.GetNext().GetValue()
		case modefilecommand.QUANTIZATION:
			if mf.quantization != "" {
				return fmt.Errorf("duplicate quantization command on line %d", child.GetStartLine())
			}
			mf.quantization = child.GetNext().GetValue()
		default:
			return fmt.Errorf("unknown command %s on line %d", child.GetValue(), child.GetStartLine())
		}
	}

	return nil
}

// NewModelfileByWorkspace creates a new modelfile by the workspace.
//
// It generates the modelfile by the following steps:
//  1. It walks the workspace and gets the files, and generates the modelfile by the files.
//  2. It generates the modelfile by the model config, such as config.json and generation_config.json.
//  3. It generates the modelfile by the generate config, such as name, arch, family, format,
//     paramsize, precision, and quantization.
func NewModelfileByWorkspace(workspace string, config *configmodelfile.GenerateConfig) (Modelfile, error) {
	mf := &modelfile{
		workspace: workspace,
		config:    hashset.New(),
		model:     hashset.New(),
		code:      hashset.New(),
		dataset:   hashset.New(),
	}

	if err := mf.generateByWorkspace(config.IgnoreUnrecognizedFileTypes); err != nil {
		return nil, err
	}

<<<<<<< HEAD
	if err := mf.generateByModelConfig(); err != nil {
		return nil, err
	}

	mf.generateByConfig(config)
	return mf, nil
}
=======
// AutoModelfile creates a new modelfile by the path of the model directory.
// It walks the directory and returns the auto-generated modelfile interface.
func AutoModelfile(path string, config *ModelfileGenConfig) (Modelfile, error) {
	// check if the config is nil
	if config == nil {
		return nil, fmt.Errorf("config cannot be nil")
	}

	mf := &modelfile{
		config:  hashset.New(),
		model:   hashset.New(),
		code:    hashset.New(),
		dataset: hashset.New(),
		doc:     hashset.New(),
	}

	// use directory name as model name if config.name is empty
	if config.Name == "" {
		mf.name = cleanModelName(filepath.Base(path))
	} else {
		mf.name = config.Name
	}
>>>>>>> b639231d

// generateByWorkspace generates the modelfile by the workspace's files.
func (mf *modelfile) generateByWorkspace(ignoreUnrecognizedFileTypes bool) error {
	// Walk the path and get the files.
	return filepath.Walk(mf.workspace, func(path string, info os.FileInfo, err error) error {
		if err != nil {
			return err
		}

		filename := info.Name()

<<<<<<< HEAD
		// Skip hidden and skippable files/directories.
=======
		// skip hidden and skippable files/directories
>>>>>>> b639231d
		if isSkippable(filename) {
			if info.IsDir() {
				return filepath.SkipDir
			}

			return nil
		}

		if info.IsDir() {
			return nil
		}

<<<<<<< HEAD
		// Get relative path from the base directory.
		relPath, err := filepath.Rel(mf.workspace, path)
=======
		// get relative path from the base directory
		relPath, err := filepath.Rel(path, fullPath)
>>>>>>> b639231d
		if err != nil {
			return err
		}

		switch {
		case isFileType(filename, configFilePatterns):
			mf.config.Add(relPath)
		case isFileType(filename, modelFilePatterns):
			mf.model.Add(relPath)
		case isFileType(filename, codeFilePatterns):
			mf.code.Add(relPath)
		case isFileType(filename, docFilePatterns):
			mf.doc.Add(relPath)
		default:
<<<<<<< HEAD
			// Skip unrecognized files if IgnoreUnrecognizedFileTypes is true.
			if ignoreUnrecognizedFileTypes {
				return nil
			}

			return fmt.Errorf("unknown file type: %s", filename)
=======
			// skip unrecognized files if IgnoreUnrecognized is true
			if config.IgnoreUnrecognized {
				return nil
			}
			return fmt.Errorf("unknown file type: %s - use --ignore-unrecognized to ignore, and edit the Modelfile manually", filename)
>>>>>>> b639231d
		}

		return nil
	})
}

// generateByModelConfig generates the modelfile by the model config, such as config.json and generation_config.json.
func (mf *modelfile) generateByModelConfig() error {
	// Get config map from json files. Collect all the keys and values from the config files
	// and store them in the modelConfig map.
	configFiles := []string{"config.json", "generation_config.json"}
	modelConfig := make(map[string]interface{})
	for _, filename := range configFiles {
		path := filepath.Join(mf.workspace, filename)
		data, err := os.ReadFile(path)
		if err != nil {
			if os.IsNotExist(err) {
				continue
			} else {
				return err
			}
		}

		var config map[string]interface{}
		if err := json.Unmarshal(data, &config); err == nil {
			for k, v := range config {
				modelConfig[k] = v
			}
		}
	}

<<<<<<< HEAD
	if torchDtype, ok := modelConfig["torch_dtype"].(string); ok {
		mf.precision = torchDtype
	}

	if modelType, ok := modelConfig["model_type"].(string); ok {
		mf.family = modelType
	}
=======
	// check if model files are found
	if mf.model.Size() == 0 {
		return nil, fmt.Errorf("no recognized model files found in directory - you may need to edit the Modelfile manually")
	}

	// get the model config from the config.json file
	if err := parseModelConfig(path, mf); err != nil {
		return nil, err
	}

	// overwrite the modelfile configurations with the provided config values
	overwriteModelConfig(mf, config)
>>>>>>> b639231d

	if _, ok := modelConfig["transformers_version"]; ok {
		mf.arch = "transformer"
	}

	return nil
}

// generateByConfig generates the modelfile by the generate config, such as name, arch, family, format,
// paramsize, precision, and quantization.
func (mf *modelfile) generateByConfig(config *configmodelfile.GenerateConfig) {
	if config.Name == "" {
		mf.name = filepath.Base(mf.workspace)
	} else {
		mf.name = config.Name
	}

	if config.Arch != "" {
		mf.arch = config.Arch
	}

<<<<<<< HEAD
	if config.Family != "" {
		mf.family = config.Family
=======
	for _, child := range ast.GetChildren() {
		switch child.GetValue() {
		case modefilecommand.CONFIG:
			mf.config.Add(child.GetNext().GetValue())
		case modefilecommand.MODEL:
			mf.model.Add(child.GetNext().GetValue())
		case modefilecommand.CODE:
			mf.code.Add(child.GetNext().GetValue())
		case modefilecommand.DATASET:
			mf.dataset.Add(child.GetNext().GetValue())
		case modefilecommand.DOC:
			mf.doc.Add(child.GetNext().GetValue())
		case modefilecommand.NAME:
			if mf.name != "" {
				return fmt.Errorf("duplicate name command on line %d", child.GetStartLine())
			}
			mf.name = child.GetNext().GetValue()
		case modefilecommand.ARCH:
			if mf.arch != "" {
				return fmt.Errorf("duplicate arc command on line %d", child.GetStartLine())
			}
			mf.arch = child.GetNext().GetValue()
		case modefilecommand.FAMILY:
			if mf.family != "" {
				return fmt.Errorf("duplicate family command on line %d", child.GetStartLine())
			}
			mf.family = child.GetNext().GetValue()
		case modefilecommand.FORMAT:
			if mf.format != "" {
				return fmt.Errorf("duplicate format command on line %d", child.GetStartLine())
			}
			mf.format = child.GetNext().GetValue()
		case modefilecommand.PARAMSIZE:
			if mf.paramsize != "" {
				return fmt.Errorf("duplicate paramsize command on line %d", child.GetStartLine())
			}
			mf.paramsize = child.GetNext().GetValue()
		case modefilecommand.PRECISION:
			if mf.precision != "" {
				return fmt.Errorf("duplicate precision command on line %d", child.GetStartLine())
			}
			mf.precision = child.GetNext().GetValue()
		case modefilecommand.QUANTIZATION:
			if mf.quantization != "" {
				return fmt.Errorf("duplicate quantization command on line %d", child.GetStartLine())
			}
			mf.quantization = child.GetNext().GetValue()
		default:
			return fmt.Errorf("unknown command %s on line %d", child.GetValue(), child.GetStartLine())
		}
>>>>>>> b639231d
	}

	if config.Format != "" {
		mf.format = config.Format
	}

	if config.ParamSize != "" {
		mf.paramsize = config.ParamSize
	}

	if config.Precision != "" {
		mf.precision = config.Precision
	}

	if config.Quantization != "" {
		mf.quantization = config.Quantization
	}
}

// GetConfigs returns the args of the config command in the modelfile,
// and deduplicates the args. The order of the args is the same as the
// order in the modelfile.
func (mf *modelfile) GetConfigs() []string {
	var configs []string
	for _, rawConfig := range mf.config.Values() {
		config, ok := rawConfig.(string)
		if !ok {
			continue
		}

		configs = append(configs, config)
	}

	return configs
}

// GetModels returns the args of the model command in the modelfile,
// and deduplicates the args. The order of the args is the same as the
// order in the modelfile.
func (mf *modelfile) GetModels() []string {
	var models []string
	for _, rawModel := range mf.model.Values() {
		model, ok := rawModel.(string)
		if !ok {
			continue
		}

		models = append(models, model)
	}

	return models
}

// GetCode returns the args of the code command in the modelfile,
// and deduplicates the args. The order of the args is the same as the
// order in the modelfile.
func (mf *modelfile) GetCodes() []string {
	var codes []string
	for _, rawCode := range mf.code.Values() {
		code, ok := rawCode.(string)
		if !ok {
			continue
		}

		codes = append(codes, code)
	}

	return codes
}

// GetDatasets returns the args of the dataset command in the modelfile,
// and deduplicates the args. The order of the args is the same as the
// order in the modelfile.
func (mf *modelfile) GetDatasets() []string {
	var datasets []string
	for _, rawDataset := range mf.dataset.Values() {
		dataset, ok := rawDataset.(string)
		if !ok {
			continue
		}

		datasets = append(datasets, dataset)
	}

	return datasets
}

// GetDocs returns the args of the doc command in the modelfile,
// and deduplicates the args. The order of the args is the same as the
// order in the modelfile.
func (mf *modelfile) GetDocs() []string {
	var docs []string
	for _, rawDoc := range mf.doc.Values() {
		doc, ok := rawDoc.(string)
		if !ok {
			continue
		}

		docs = append(docs, doc)
	}

	return docs
}

// GetName returns the value of the name command in the modelfile.
func (mf *modelfile) GetName() string {
	return mf.name
}

// GetArch returns the value of the arch command in the modelfile.
func (mf *modelfile) GetArch() string {
	return mf.arch
}

// GetFamily returns the value of the family command in the modelfile.
func (mf *modelfile) GetFamily() string {
	return mf.family
}

// GetFormat returns the value of the format command in the modelfile.
func (mf *modelfile) GetFormat() string {
	return mf.format
}

// GetParamsize returns the value of the paramsize command in the modelfile.
func (mf *modelfile) GetParamsize() string {
	return mf.paramsize
}

// GetPrecision returns the value of the precision command in the modelfile.
func (mf *modelfile) GetPrecision() string {
	return mf.precision
}

// GetQuantization returns the value of the quantization command in the modelfile.
func (mf *modelfile) GetQuantization() string {
	return mf.quantization
}

// Content returns the content of the modelfile.
func (mf *modelfile) Content() []byte {
	content := ""
	content += fmt.Sprintf("# Generated at %s\n", time.Now().Format(time.RFC3339))

<<<<<<< HEAD
	// Add single-value commands.
	mf.writeField("Model name", modefilecommand.NAME, mf.name)
	mf.writeField("Model architecture (Generated from transformers_version in config.json)", modefilecommand.ARCH, mf.arch)
	mf.writeField("Model family (Generated from model_type in config.json)", modefilecommand.FAMILY, mf.family)
	mf.writeField("Model format", modefilecommand.FORMAT, mf.format)
	mf.writeField("Model paramsize", modefilecommand.PARAMSIZE, mf.paramsize)
	mf.writeField("Model precision (Generated from torch_dtype in config.json)", modefilecommand.PRECISION, mf.precision)
	mf.writeField("Model quantization", modefilecommand.QUANTIZATION, mf.quantization)

	// Add multi-value commands.
	content += mf.writeMultiField("Config files (Generated from the files in the workspace directory)", modefilecommand.CONFIG, mf.GetConfigs(), configFilePatterns)
	content += mf.writeMultiField("Code files (Generated from the files in the workspace directory)", modefilecommand.CODE, mf.GetCodes(), codeFilePatterns)
	content += mf.writeMultiField("Model files (Generated from the files in the workspace directory)", modefilecommand.MODEL, mf.GetModels(), modelFilePatterns)
	return []byte(content)
}

func (mf *modelfile) writeField(comment, cmd, value string) string {
	if value == "" {
		return ""
=======
	// add single value commands
	if mf.name != "" {
		content += "\n# Model name\n"
		content += fmt.Sprintf("NAME %s\n", mf.name)
	}
	if mf.arch != "" {
		content += "\n# Model architecture (Generated from \"transformers_version\" in config.json)\n"
		content += fmt.Sprintf("ARCH %s\n", mf.arch)
	}
	if mf.family != "" {
		content += "\n# Model family (Generated from \"model_type\" in config.json)\n"
		content += fmt.Sprintf("FAMILY %s\n", mf.family)
	}
	if mf.format != "" {
		content += "\n# Model format\n"
		content += fmt.Sprintf("FORMAT %s\n", mf.format)
	}
	if mf.paramsize != "" {
		content += "\n# Model paramsize\n"
		content += fmt.Sprintf("PARAMSIZE %s\n", mf.paramsize)
	}
	if mf.precision != "" {
		content += "\n# Model precision (Generated from \"torch_dtype\" in config.json)\n"
		content += fmt.Sprintf("PRECISION %s\n", mf.precision)
	}
	if mf.quantization != "" {
		content += "\n# Model quantization\n"
		content += fmt.Sprintf("QUANTIZATION %s\n", mf.quantization)
	}

	// add multi-value commands
	content += "\n# Config files (Generated from the files in the model directory)\n"
	content += "# Supported file types: " + strings.Join(configFilePatterns, ", ") + "\n"
	configs := mf.GetConfigs()
	sort.Strings(configs)
	for _, config := range configs {
		content += fmt.Sprintf("CONFIG %s\n", config)
>>>>>>> b639231d
	}

	return fmt.Sprintf("\n# %s\n%s %s\n", comment, cmd, value)
}

func (mf *modelfile) writeMultiField(comment, cmd string, values []string, patterns []string) string {
	if len(values) == 0 {
		return ""
	}

	content := fmt.Sprintf("\n# %s\n", comment)
	content += fmt.Sprintf("# Supported file types: %s\n", strings.Join(patterns, ", "))

	sort.Strings(values)
	for _, value := range values {
		content += fmt.Sprintf("%s %s\n", cmd, value)
	}

<<<<<<< HEAD
	return content
=======
	content += "\n# Doc files (Generated from the files in the model directory)\n"
	content += "# Supported file types: " + strings.Join(docFilePatterns, ", ") + "\n"
	docs := mf.GetDocs()
	sort.Strings(docs)
	for _, doc := range docs {
		content += fmt.Sprintf("DOC %s\n", doc)
	}

	// write to file
	return os.WriteFile(path, []byte(content), 0644)
>>>>>>> b639231d
}<|MERGE_RESOLUTION|>--- conflicted
+++ resolved
@@ -102,153 +102,6 @@
 	quantization string
 }
 
-<<<<<<< HEAD
-=======
-// Config file patterns - supported configuration and resource files
-var (
-	configFilePatterns = []string{
-		// Configuration formats
-		"*.json",      // JSON configuration files
-		"*.jsonl",     // JSON Lines format
-		"*.yaml",      // YAML configuration files
-		"*.yml",       // YAML alternative extension
-		"*.toml",      // TOML configuration files
-		"*.ini",       // INI configuration files
-		"*.config",    // Generic config files
-		"*.modelcard", // Model card metadata
-		"*.meta",      // Model metadata
-
-		// Model-specific files
-		"*tokenizer.model*", // Tokenizer files (e.g., Mistral v3)
-		"config.json.*",     // Model configuration variants
-	}
-
-	// Model file patterns - supported model file extensions
-	modelFilePatterns = []string{
-		// Huggingface formats
-		"*.safetensors", // Safe and efficient tensor serialization format
-
-		// PyTorch formats
-		"*.bin", // General binary format
-		"*.pt",  // PyTorch model
-		"*.pth", // PyTorch model (alternative extension)
-
-		// TensorFlow formats
-		"*.tflite", // TensorFlow Lite
-		"*.h5",     // Keras HDF5 format
-		"*.hdf",    // Hierarchical Data Format
-		"*.hdf5",   // HDF5 (alternative extension)
-
-		// Other ML frameworks
-		"*.ot",      // OpenVINO format
-		"*.engine",  // TensorRT format
-		"*.trt",     // TensorRT format (alternative extension)
-		"*.onnx",    // Open Neural Network Exchange format
-		"*.gguf",    // GGML Universal Format
-		"*.msgpack", // MessagePack serialization
-		"*.model",   // Some NLP frameworks
-	}
-
-	// Code file patterns - supported script and notebook files
-	codeFilePatterns = []string{
-		"*.py",    // Python source files
-		"*.sh",    // Shell scripts
-		"*.ipynb", // Jupyter notebooks
-		"*.patch", // Patch files
-	}
-
-	// Doc file patterns - supported documentation files
-	docFilePatterns = []string{
-		// Documentation files
-		"*.txt",          // Text files
-		"*.md",           // Markdown documentation
-		"*.pdf",          // PDF files
-		"LICENSE*",       // License files
-		"README*",        // Project documentation
-		"SETUP*",         // Setup instructions
-		"*requirements*", // Dependency specifications
-
-		// Image assets
-		"*.jpg",  // JPEG image format
-		"*.jpeg", // JPEG alternative extension
-		"*.png",  // PNG image format
-		"*.gif",  // GIF image format
-		"*.bmp",  // Bitmap image format
-		"*.tiff", // TIFF image format
-		"*.ico",  // Icon format
-	}
-
-	// Skip patterns - files and directories to ignore during processing
-	skipPatterns = []string{
-		".*",          // Hidden files and directories
-		"modelfile",   // Modelfile configuration
-		"__pycache__", // Python bytecode cache directory
-		"*.pyc",       // Python compiled bytecode
-		"*.pyo",       // Python optimized bytecode
-		"*.pyd",       // Python dynamic modules
-	}
-)
-
-// isFileType checks if the filename matches any of the given patterns
-func isFileType(filename string, patterns []string) bool {
-	// Convert filename to lowercase for case-insensitive comparison
-	lowerFilename := strings.ToLower(filename)
-	for _, pattern := range patterns {
-		// Convert pattern to lowercase for case-insensitive comparison
-		matched, err := filepath.Match(strings.ToLower(pattern), lowerFilename)
-		if err == nil && matched {
-			return true
-		}
-	}
-	return false
-}
-
-// isSkippable checks if the filename matches any of the skip patterns
-func isSkippable(filename string) bool {
-	// Special handling for current and parent directory
-	if filename == "." || filename == ".." {
-		return false
-	}
-
-	// Convert filename to lowercase for case-insensitive comparison
-	lowerFilename := strings.ToLower(filename)
-	for _, pattern := range skipPatterns {
-		// Convert pattern to lowercase for case-insensitive comparison
-		matched, err := filepath.Match(strings.ToLower(pattern), lowerFilename)
-		if err == nil && matched {
-			return true
-		}
-	}
-	return false
-}
-
-// cleanModelName sanitizes a string to create a valid model name
-func cleanModelName(name string) string {
-	// Remove any trailing slashes first
-	name = strings.TrimRight(name, "/\\")
-
-	// Replace invalid characters with underscores
-	name = strings.Map(func(r rune) rune {
-		// Allow alphanumeric characters
-		if (r >= 'a' && r <= 'z') || (r >= 'A' && r <= 'Z') || (r >= '0' && r <= '9') {
-			return r
-		}
-		// Replace everything else with underscore
-		return '_'
-	}, name)
-
-	// Remove leading/trailing underscores
-	name = strings.Trim(name, "_")
-
-	// If name is empty after cleaning, return a default
-	if name == "" {
-		return "unnamed_model"
-	}
-
-	return name
-}
-
->>>>>>> b639231d
 // NewModelfile creates a new modelfile by the path of the modelfile.
 // It parses the modelfile and returns the modelfile interface.
 func NewModelfile(path string) (Modelfile, error) {
@@ -280,252 +133,6 @@
 		return err
 	}
 
-	for _, child := range ast.GetChildren() {
-		switch child.GetValue() {
-		case modefilecommand.CONFIG:
-			mf.config.Add(child.GetNext().GetValue())
-		case modefilecommand.MODEL:
-			mf.model.Add(child.GetNext().GetValue())
-		case modefilecommand.CODE:
-			mf.code.Add(child.GetNext().GetValue())
-		case modefilecommand.DATASET:
-			mf.dataset.Add(child.GetNext().GetValue())
-		case modefilecommand.NAME:
-			if mf.name != "" {
-				return fmt.Errorf("duplicate name command on line %d", child.GetStartLine())
-			}
-			mf.name = child.GetNext().GetValue()
-		case modefilecommand.ARCH:
-			if mf.arch != "" {
-				return fmt.Errorf("duplicate arc command on line %d", child.GetStartLine())
-			}
-			mf.arch = child.GetNext().GetValue()
-		case modefilecommand.FAMILY:
-			if mf.family != "" {
-				return fmt.Errorf("duplicate family command on line %d", child.GetStartLine())
-			}
-			mf.family = child.GetNext().GetValue()
-		case modefilecommand.FORMAT:
-			if mf.format != "" {
-				return fmt.Errorf("duplicate format command on line %d", child.GetStartLine())
-			}
-			mf.format = child.GetNext().GetValue()
-		case modefilecommand.PARAMSIZE:
-			if mf.paramsize != "" {
-				return fmt.Errorf("duplicate paramsize command on line %d", child.GetStartLine())
-			}
-			mf.paramsize = child.GetNext().GetValue()
-		case modefilecommand.PRECISION:
-			if mf.precision != "" {
-				return fmt.Errorf("duplicate precision command on line %d", child.GetStartLine())
-			}
-			mf.precision = child.GetNext().GetValue()
-		case modefilecommand.QUANTIZATION:
-			if mf.quantization != "" {
-				return fmt.Errorf("duplicate quantization command on line %d", child.GetStartLine())
-			}
-			mf.quantization = child.GetNext().GetValue()
-		default:
-			return fmt.Errorf("unknown command %s on line %d", child.GetValue(), child.GetStartLine())
-		}
-	}
-
-	return nil
-}
-
-// NewModelfileByWorkspace creates a new modelfile by the workspace.
-//
-// It generates the modelfile by the following steps:
-//  1. It walks the workspace and gets the files, and generates the modelfile by the files.
-//  2. It generates the modelfile by the model config, such as config.json and generation_config.json.
-//  3. It generates the modelfile by the generate config, such as name, arch, family, format,
-//     paramsize, precision, and quantization.
-func NewModelfileByWorkspace(workspace string, config *configmodelfile.GenerateConfig) (Modelfile, error) {
-	mf := &modelfile{
-		workspace: workspace,
-		config:    hashset.New(),
-		model:     hashset.New(),
-		code:      hashset.New(),
-		dataset:   hashset.New(),
-	}
-
-	if err := mf.generateByWorkspace(config.IgnoreUnrecognizedFileTypes); err != nil {
-		return nil, err
-	}
-
-<<<<<<< HEAD
-	if err := mf.generateByModelConfig(); err != nil {
-		return nil, err
-	}
-
-	mf.generateByConfig(config)
-	return mf, nil
-}
-=======
-// AutoModelfile creates a new modelfile by the path of the model directory.
-// It walks the directory and returns the auto-generated modelfile interface.
-func AutoModelfile(path string, config *ModelfileGenConfig) (Modelfile, error) {
-	// check if the config is nil
-	if config == nil {
-		return nil, fmt.Errorf("config cannot be nil")
-	}
-
-	mf := &modelfile{
-		config:  hashset.New(),
-		model:   hashset.New(),
-		code:    hashset.New(),
-		dataset: hashset.New(),
-		doc:     hashset.New(),
-	}
-
-	// use directory name as model name if config.name is empty
-	if config.Name == "" {
-		mf.name = cleanModelName(filepath.Base(path))
-	} else {
-		mf.name = config.Name
-	}
->>>>>>> b639231d
-
-// generateByWorkspace generates the modelfile by the workspace's files.
-func (mf *modelfile) generateByWorkspace(ignoreUnrecognizedFileTypes bool) error {
-	// Walk the path and get the files.
-	return filepath.Walk(mf.workspace, func(path string, info os.FileInfo, err error) error {
-		if err != nil {
-			return err
-		}
-
-		filename := info.Name()
-
-<<<<<<< HEAD
-		// Skip hidden and skippable files/directories.
-=======
-		// skip hidden and skippable files/directories
->>>>>>> b639231d
-		if isSkippable(filename) {
-			if info.IsDir() {
-				return filepath.SkipDir
-			}
-
-			return nil
-		}
-
-		if info.IsDir() {
-			return nil
-		}
-
-<<<<<<< HEAD
-		// Get relative path from the base directory.
-		relPath, err := filepath.Rel(mf.workspace, path)
-=======
-		// get relative path from the base directory
-		relPath, err := filepath.Rel(path, fullPath)
->>>>>>> b639231d
-		if err != nil {
-			return err
-		}
-
-		switch {
-		case isFileType(filename, configFilePatterns):
-			mf.config.Add(relPath)
-		case isFileType(filename, modelFilePatterns):
-			mf.model.Add(relPath)
-		case isFileType(filename, codeFilePatterns):
-			mf.code.Add(relPath)
-		case isFileType(filename, docFilePatterns):
-			mf.doc.Add(relPath)
-		default:
-<<<<<<< HEAD
-			// Skip unrecognized files if IgnoreUnrecognizedFileTypes is true.
-			if ignoreUnrecognizedFileTypes {
-				return nil
-			}
-
-			return fmt.Errorf("unknown file type: %s", filename)
-=======
-			// skip unrecognized files if IgnoreUnrecognized is true
-			if config.IgnoreUnrecognized {
-				return nil
-			}
-			return fmt.Errorf("unknown file type: %s - use --ignore-unrecognized to ignore, and edit the Modelfile manually", filename)
->>>>>>> b639231d
-		}
-
-		return nil
-	})
-}
-
-// generateByModelConfig generates the modelfile by the model config, such as config.json and generation_config.json.
-func (mf *modelfile) generateByModelConfig() error {
-	// Get config map from json files. Collect all the keys and values from the config files
-	// and store them in the modelConfig map.
-	configFiles := []string{"config.json", "generation_config.json"}
-	modelConfig := make(map[string]interface{})
-	for _, filename := range configFiles {
-		path := filepath.Join(mf.workspace, filename)
-		data, err := os.ReadFile(path)
-		if err != nil {
-			if os.IsNotExist(err) {
-				continue
-			} else {
-				return err
-			}
-		}
-
-		var config map[string]interface{}
-		if err := json.Unmarshal(data, &config); err == nil {
-			for k, v := range config {
-				modelConfig[k] = v
-			}
-		}
-	}
-
-<<<<<<< HEAD
-	if torchDtype, ok := modelConfig["torch_dtype"].(string); ok {
-		mf.precision = torchDtype
-	}
-
-	if modelType, ok := modelConfig["model_type"].(string); ok {
-		mf.family = modelType
-	}
-=======
-	// check if model files are found
-	if mf.model.Size() == 0 {
-		return nil, fmt.Errorf("no recognized model files found in directory - you may need to edit the Modelfile manually")
-	}
-
-	// get the model config from the config.json file
-	if err := parseModelConfig(path, mf); err != nil {
-		return nil, err
-	}
-
-	// overwrite the modelfile configurations with the provided config values
-	overwriteModelConfig(mf, config)
->>>>>>> b639231d
-
-	if _, ok := modelConfig["transformers_version"]; ok {
-		mf.arch = "transformer"
-	}
-
-	return nil
-}
-
-// generateByConfig generates the modelfile by the generate config, such as name, arch, family, format,
-// paramsize, precision, and quantization.
-func (mf *modelfile) generateByConfig(config *configmodelfile.GenerateConfig) {
-	if config.Name == "" {
-		mf.name = filepath.Base(mf.workspace)
-	} else {
-		mf.name = config.Name
-	}
-
-	if config.Arch != "" {
-		mf.arch = config.Arch
-	}
-
-<<<<<<< HEAD
-	if config.Family != "" {
-		mf.family = config.Family
-=======
 	for _, child := range ast.GetChildren() {
 		switch child.GetValue() {
 		case modefilecommand.CONFIG:
@@ -576,7 +183,154 @@
 		default:
 			return fmt.Errorf("unknown command %s on line %d", child.GetValue(), child.GetStartLine())
 		}
->>>>>>> b639231d
+	}
+
+	return nil
+}
+
+// NewModelfileByWorkspace creates a new modelfile by the workspace.
+//
+// It generates the modelfile by the following steps:
+//  1. It walks the workspace and gets the files, and generates the modelfile by the files.
+//  2. It generates the modelfile by the model config, such as config.json and generation_config.json.
+//  3. It generates the modelfile by the generate config, such as name, arch, family, format,
+//     paramsize, precision, and quantization.
+func NewModelfileByWorkspace(workspace string, config *configmodelfile.GenerateConfig) (Modelfile, error) {
+	mf := &modelfile{
+		workspace: workspace,
+		config:    hashset.New(),
+		model:     hashset.New(),
+		code:      hashset.New(),
+		dataset:   hashset.New(),
+		doc:       hashset.New(),
+	}
+
+	if err := mf.generateByWorkspace(config.IgnoreUnrecognizedFileTypes); err != nil {
+		return nil, err
+	}
+
+	if err := mf.generateByModelConfig(); err != nil {
+		return nil, err
+	}
+
+	mf.generateByConfig(config)
+	return mf, nil
+}
+
+// generateByWorkspace generates the modelfile by the workspace's files.
+func (mf *modelfile) generateByWorkspace(ignoreUnrecognizedFileTypes bool) error {
+	// Walk the path and get the files.
+	if err := filepath.Walk(mf.workspace, func(path string, info os.FileInfo, err error) error {
+		if err != nil {
+			return err
+		}
+
+		filename := info.Name()
+
+		// Skip hidden and skippable files/directories.
+		if isSkippable(filename) {
+			if info.IsDir() {
+				return filepath.SkipDir
+			}
+
+			return nil
+		}
+
+		if info.IsDir() {
+			return nil
+		}
+
+		// Get relative path from the base directory.
+		relPath, err := filepath.Rel(mf.workspace, path)
+		if err != nil {
+			return err
+		}
+
+		switch {
+		case isFileType(filename, configFilePatterns):
+			mf.config.Add(relPath)
+		case isFileType(filename, modelFilePatterns):
+			mf.model.Add(relPath)
+		case isFileType(filename, codeFilePatterns):
+			mf.code.Add(relPath)
+		case isFileType(filename, docFilePatterns):
+			mf.doc.Add(relPath)
+		default:
+			// Skip unrecognized files if IgnoreUnrecognizedFileTypes is true.
+			if ignoreUnrecognizedFileTypes {
+				return nil
+			}
+
+			return fmt.Errorf("unknown file type: %s", filename)
+		}
+
+		return nil
+	}); err != nil {
+		return err
+	}
+
+	if mf.model.Size() == 0 {
+		return fmt.Errorf("no recognized model files found in directory - you may need to edit the Modelfile manually")
+	}
+
+	return nil
+}
+
+// generateByModelConfig generates the modelfile by the model config, such as config.json and generation_config.json.
+func (mf *modelfile) generateByModelConfig() error {
+	// Get config map from json files. Collect all the keys and values from the config files
+	// and store them in the modelConfig map.
+	configFiles := []string{"config.json", "generation_config.json"}
+	modelConfig := make(map[string]interface{})
+	for _, filename := range configFiles {
+		path := filepath.Join(mf.workspace, filename)
+		data, err := os.ReadFile(path)
+		if err != nil {
+			if os.IsNotExist(err) {
+				continue
+			} else {
+				return err
+			}
+		}
+
+		var config map[string]interface{}
+		if err := json.Unmarshal(data, &config); err == nil {
+			for k, v := range config {
+				modelConfig[k] = v
+			}
+		}
+	}
+
+	if torchDtype, ok := modelConfig["torch_dtype"].(string); ok {
+		mf.precision = torchDtype
+	}
+
+	if modelType, ok := modelConfig["model_type"].(string); ok {
+		mf.family = modelType
+	}
+
+	if _, ok := modelConfig["transformers_version"]; ok {
+		mf.arch = "transformer"
+	}
+
+	return nil
+}
+
+// generateByConfig generates the modelfile by the generate config, such as name, arch, family, format,
+// paramsize, precision, and quantization.
+func (mf *modelfile) generateByConfig(config *configmodelfile.GenerateConfig) {
+	if config.Name == "" {
+		mf.name = filepath.Base(mf.workspace)
+	} else {
+		mf.name = config.Name
+	}
+
+	if config.Arch != "" {
+		mf.arch = config.Arch
+	}
+
+	if config.Family != "" {
+		mf.family = config.Family
 	}
 
 	if config.Format != "" {
@@ -721,65 +475,26 @@
 	content := ""
 	content += fmt.Sprintf("# Generated at %s\n", time.Now().Format(time.RFC3339))
 
-<<<<<<< HEAD
 	// Add single-value commands.
-	mf.writeField("Model name", modefilecommand.NAME, mf.name)
-	mf.writeField("Model architecture (Generated from transformers_version in config.json)", modefilecommand.ARCH, mf.arch)
-	mf.writeField("Model family (Generated from model_type in config.json)", modefilecommand.FAMILY, mf.family)
-	mf.writeField("Model format", modefilecommand.FORMAT, mf.format)
-	mf.writeField("Model paramsize", modefilecommand.PARAMSIZE, mf.paramsize)
-	mf.writeField("Model precision (Generated from torch_dtype in config.json)", modefilecommand.PRECISION, mf.precision)
-	mf.writeField("Model quantization", modefilecommand.QUANTIZATION, mf.quantization)
+	content += mf.writeField("Model name", modefilecommand.NAME, mf.name)
+	content += mf.writeField("Model architecture (Generated from transformers_version in config.json)", modefilecommand.ARCH, mf.arch)
+	content += mf.writeField("Model family (Generated from model_type in config.json)", modefilecommand.FAMILY, mf.family)
+	content += mf.writeField("Model format", modefilecommand.FORMAT, mf.format)
+	content += mf.writeField("Model paramsize", modefilecommand.PARAMSIZE, mf.paramsize)
+	content += mf.writeField("Model precision (Generated from torch_dtype in config.json)", modefilecommand.PRECISION, mf.precision)
+	content += mf.writeField("Model quantization", modefilecommand.QUANTIZATION, mf.quantization)
 
 	// Add multi-value commands.
 	content += mf.writeMultiField("Config files (Generated from the files in the workspace directory)", modefilecommand.CONFIG, mf.GetConfigs(), configFilePatterns)
 	content += mf.writeMultiField("Code files (Generated from the files in the workspace directory)", modefilecommand.CODE, mf.GetCodes(), codeFilePatterns)
 	content += mf.writeMultiField("Model files (Generated from the files in the workspace directory)", modefilecommand.MODEL, mf.GetModels(), modelFilePatterns)
+	content += mf.writeMultiField("Documentation files (Generated from the files in the workspace directory)", modefilecommand.DOC, mf.GetDocs(), docFilePatterns)
 	return []byte(content)
 }
 
 func (mf *modelfile) writeField(comment, cmd, value string) string {
 	if value == "" {
 		return ""
-=======
-	// add single value commands
-	if mf.name != "" {
-		content += "\n# Model name\n"
-		content += fmt.Sprintf("NAME %s\n", mf.name)
-	}
-	if mf.arch != "" {
-		content += "\n# Model architecture (Generated from \"transformers_version\" in config.json)\n"
-		content += fmt.Sprintf("ARCH %s\n", mf.arch)
-	}
-	if mf.family != "" {
-		content += "\n# Model family (Generated from \"model_type\" in config.json)\n"
-		content += fmt.Sprintf("FAMILY %s\n", mf.family)
-	}
-	if mf.format != "" {
-		content += "\n# Model format\n"
-		content += fmt.Sprintf("FORMAT %s\n", mf.format)
-	}
-	if mf.paramsize != "" {
-		content += "\n# Model paramsize\n"
-		content += fmt.Sprintf("PARAMSIZE %s\n", mf.paramsize)
-	}
-	if mf.precision != "" {
-		content += "\n# Model precision (Generated from \"torch_dtype\" in config.json)\n"
-		content += fmt.Sprintf("PRECISION %s\n", mf.precision)
-	}
-	if mf.quantization != "" {
-		content += "\n# Model quantization\n"
-		content += fmt.Sprintf("QUANTIZATION %s\n", mf.quantization)
-	}
-
-	// add multi-value commands
-	content += "\n# Config files (Generated from the files in the model directory)\n"
-	content += "# Supported file types: " + strings.Join(configFilePatterns, ", ") + "\n"
-	configs := mf.GetConfigs()
-	sort.Strings(configs)
-	for _, config := range configs {
-		content += fmt.Sprintf("CONFIG %s\n", config)
->>>>>>> b639231d
 	}
 
 	return fmt.Sprintf("\n# %s\n%s %s\n", comment, cmd, value)
@@ -798,18 +513,5 @@
 		content += fmt.Sprintf("%s %s\n", cmd, value)
 	}
 
-<<<<<<< HEAD
 	return content
-=======
-	content += "\n# Doc files (Generated from the files in the model directory)\n"
-	content += "# Supported file types: " + strings.Join(docFilePatterns, ", ") + "\n"
-	docs := mf.GetDocs()
-	sort.Strings(docs)
-	for _, doc := range docs {
-		content += fmt.Sprintf("DOC %s\n", doc)
-	}
-
-	// write to file
-	return os.WriteFile(path, []byte(content), 0644)
->>>>>>> b639231d
 }