--- conflicted
+++ resolved
@@ -267,7 +267,6 @@
 	}
 }
 
-<<<<<<< HEAD
 func TestNewModelfileByWorkspace(t *testing.T) {
 	testcases := []struct {
 		name                       string
@@ -281,6 +280,7 @@
 		expectConfigs              []string
 		expectModels               []string
 		expectCodes                []string
+		expectDocs                 []string
 		expectName                 string
 		expectArch                 string
 		expectFamily               string
@@ -304,9 +304,10 @@
 			},
 			ignoreUnrecognizedFileType: false,
 			expectError:                false,
-			expectConfigs:              []string{"README.md", "LICENSE", "config.json"},
+			expectConfigs:              []string{"config.json"},
 			expectModels:               []string{"model.bin"},
 			expectCodes:                []string{"model.py", "tokenizer.py"},
+			expectDocs:                 []string{"README.md", "LICENSE"},
 			expectName:                 "test-model",
 		},
 		{
@@ -316,7 +317,7 @@
 				Name: "empty-model",
 			},
 			ignoreUnrecognizedFileType: false,
-			expectError:                false,
+			expectError:                true,
 			expectConfigs:              []string{},
 			expectModels:               []string{},
 			expectCodes:                []string{},
@@ -325,6 +326,7 @@
 		{
 			name: "with config.json values",
 			setupFiles: map[string]string{
+				"model.bin":   "",
 				"config.json": "",
 			},
 			configJson: map[string]interface{}{
@@ -338,7 +340,7 @@
 			ignoreUnrecognizedFileType: false,
 			expectError:                false,
 			expectConfigs:              []string{"config.json"},
-			expectModels:               []string{},
+			expectModels:               []string{"model.bin"},
 			expectCodes:                []string{},
 			expectName:                 "config-model",
 			expectArch:                 "transformer",
@@ -371,8 +373,6 @@
 			ignoreUnrecognizedFileType: false,
 			expectError:                false,
 			expectConfigs: []string{
-				"assets/README.md",
-				"assets/images/preview.jpg",
 				"config.json",
 				"docs/config/parameters.yaml",
 			},
@@ -383,6 +383,10 @@
 			expectCodes: []string{
 				"src/utils.py",
 				"src/models/model.py",
+			},
+			expectDocs: []string{
+				"assets/README.md",
+				"assets/images/preview.jpg",
 			},
 			expectName: "nested-model",
 		},
@@ -435,6 +439,7 @@
 		{
 			name: "multiple config files in directories",
 			setupFiles: map[string]string{
+				"model.bin":              "",
 				"models/config.json":     "",
 				"models/gen_config.json": "",
 			},
@@ -451,7 +456,7 @@
 			ignoreUnrecognizedFileType: false,
 			expectError:                false,
 			expectConfigs:              []string{"config.json", "models/config.json", "models/gen_config.json"},
-			expectModels:               []string{},
+			expectModels:               []string{"model.bin"},
 			expectCodes:                []string{},
 			expectName:                 "multi-config",
 			expectArch:                 "transformer",
@@ -602,7 +607,6 @@
 			ignoreUnrecognizedFileType: false,
 			expectError:                false,
 			expectConfigs: []string{
-				"README.md",
 				"config.json",
 				"generation_config.json",
 				"tokenizer_config.json",
@@ -610,7 +614,6 @@
 				"tokenizer.json",
 				"special_tokens_map.json",
 				"vocab.json",
-				"merges.txt",
 			},
 			expectModels: []string{
 				"pytorch_model.bin",
@@ -622,6 +625,7 @@
 				"scripts/convert_weights.py",
 				"scripts/preprocessing/prep.py",
 			},
+			expectDocs:      []string{"merges.txt", "README.md"},
 			expectName:      "llama-7b",
 			expectArch:      "transformer",
 			expectFamily:    "llama",
@@ -631,6 +635,7 @@
 		{
 			name: "config file conflicts",
 			setupFiles: map[string]string{
+				"model.bin":              "",
 				"config.json":            "",
 				"generation_config.json": "",
 			},
@@ -648,7 +653,7 @@
 			ignoreUnrecognizedFileType: false,
 			expectError:                false,
 			expectConfigs:              []string{"config.json", "generation_config.json"},
-			expectModels:               []string{},
+			expectModels:               []string{"model.bin"},
 			expectCodes:                []string{},
 			expectName:                 "conflict-test",
 			expectFamily:               "llama",
@@ -751,11 +756,12 @@
 			assert.ElementsMatch(tc.expectConfigs, mf.GetConfigs())
 			assert.ElementsMatch(tc.expectModels, mf.GetModels())
 			assert.ElementsMatch(tc.expectCodes, mf.GetCodes())
+			assert.ElementsMatch(tc.expectDocs, mf.GetDocs())
 		})
 	}
 }
 
-func TestContent(t *testing.T) {
+func TestModelfile_Content(t *testing.T) {
 	testcases := []struct {
 		name           string
 		modelfile      *modelfile
@@ -772,60 +778,63 @@
 				paramsize:    "7B",
 				precision:    "float16",
 				quantization: "int8",
-				config:       createHashSet([]string{"config.json", "README.md"}),
+				config:       createHashSet([]string{"config.json"}),
 				model:        createHashSet([]string{"model.bin", "model.safetensors"}),
 				code:         createHashSet([]string{"convert.py", "inference.py"}),
+				doc:          createHashSet([]string{"README.md"}),
 				dataset:      createHashSet([]string{}),
 			},
 			expectedParts: []string{
 				"# Generated at",
-				"# Model name\nNAME test-model",
+				"# Model name",
+				"name test-model",
 				"# Model architecture",
-				"ARCH transformer",
+				"arch transformer",
 				"# Model family",
-				"FAMILY llama",
+				"family llama",
 				"# Model format",
-				"FORMAT safetensors",
+				"format safetensors",
 				"# Model paramsize",
-				"PARAMSIZE 7B",
+				"paramsize 7B",
 				"# Model precision",
-				"PRECISION float16",
+				"precision float16",
 				"# Model quantization",
-				"QUANTIZATION int8",
+				"quantization int8",
 				"# Config files",
-				"CONFIG config.json",
-				"CONFIG README.md",
+				"config config.json",
+				"# Documentation files",
+				"doc README.md",
 				"# Code files",
-				"CODE convert.py",
-				"CODE inference.py",
+				"code convert.py",
+				"code inference.py",
 				"# Model files",
-				"MODEL model.bin",
-				"MODEL model.safetensors",
+				"model model.bin",
+				"model model.safetensors",
 			},
 			notExpectParts: []string{
-				"DATASET",
+				"dataset",
 			},
 		},
 		{
 			name: "minimal modelfile",
 			modelfile: &modelfile{
-				name:    "minimal-model",
+				name:    "minimal",
 				config:  createHashSet([]string{}),
 				model:   createHashSet([]string{}),
 				code:    createHashSet([]string{}),
+				doc:     createHashSet([]string{}),
 				dataset: createHashSet([]string{}),
 			},
 			expectedParts: []string{
 				"# Generated at",
-				"# Model name\nNAME minimal-model",
+				"# Model name",
+				"name minimal",
 			},
 			notExpectParts: []string{
-				"ARCH", "FAMILY", "FORMAT", "PARAMSIZE", "PRECISION", "QUANTIZATION",
-				"CONFIG", "CODE", "MODEL", "DATASET",
-			},
-		},
-
-		// 新增测试用例：不同的参数大小和配置
+				"arch", "family", "format", "paramsize", "precision", "quantization",
+				"config", "code", "model", "dataset", "doc",
+			},
+		},
 		{
 			name: "tiny model",
 			modelfile: &modelfile{
@@ -839,20 +848,30 @@
 				config:       createHashSet([]string{"config.json"}),
 				model:        createHashSet([]string{"pytorch_model.bin"}),
 				code:         createHashSet([]string{}),
+				doc:          createHashSet([]string{}),
 				dataset:      createHashSet([]string{}),
 			},
 			expectedParts: []string{
-				"# Model name\nNAME tiny-gpt",
-				"ARCH transformer",
-				"FAMILY gpt2",
-				"FORMAT pytorch",
-				"PARAMSIZE 125M",
-				"PRECISION float32",
-				"CONFIG config.json",
-				"MODEL pytorch_model.bin",
+				"# Generated at",
+				"# Model name",
+				"name tiny-gpt",
+				"# Model architecture",
+				"arch transformer",
+				"# Model family",
+				"family gpt2",
+				"# Model format",
+				"format pytorch",
+				"# Model paramsize",
+				"paramsize 125M",
+				"# Model precision",
+				"precision float32",
+				"# Config files",
+				"config config.json",
+				"# Model files",
+				"model pytorch_model.bin",
 			},
 			notExpectParts: []string{
-				"QUANTIZATION", "CODE", "DATASET",
+				"quantization", "code", "dataset", "doc",
 			},
 		},
 		{
@@ -868,18 +887,32 @@
 				config:       createHashSet([]string{"config.json"}),
 				model:        createHashSet([]string{"model-00001-of-00003.safetensors", "model-00002-of-00003.safetensors", "model-00003-of-00003.safetensors"}),
 				code:         createHashSet([]string{}),
+				doc:          createHashSet([]string{}),
 				dataset:      createHashSet([]string{}),
 			},
 			expectedParts: []string{
-				"# Model name\nNAME llama-large",
-				"PARAMSIZE 13B",
-				"PRECISION bfloat16",
-				"MODEL model-00001-of-00003.safetensors",
-				"MODEL model-00002-of-00003.safetensors",
-				"MODEL model-00003-of-00003.safetensors",
+				"# Generated at",
+				"# Model name",
+				"name llama-large",
+				"# Model architecture",
+				"arch transformer",
+				"# Model family",
+				"family llama",
+				"# Model format",
+				"format safetensors",
+				"# Model paramsize",
+				"paramsize 13B",
+				"# Model precision",
+				"precision bfloat16",
+				"# Config files",
+				"config config.json",
+				"# Model files",
+				"model model-00001-of-00003.safetensors",
+				"model model-00002-of-00003.safetensors",
+				"model model-00003-of-00003.safetensors",
 			},
 			notExpectParts: []string{
-				"QUANTIZATION", "CODE", "DATASET",
+				"quantization", "code", "dataset", "doc",
 			},
 		},
 		{
@@ -895,16 +928,29 @@
 				config:       createHashSet([]string{"config.json"}),
 				model:        createHashSet([]string{"model.gguf"}),
 				code:         createHashSet([]string{}),
+				doc:          createHashSet([]string{}),
 			},
 			expectedParts: []string{
-				"# Model name\nNAME mistral-quantized",
-				"PARAMSIZE 7B",
-				"QUANTIZATION Q4_K_M",
-				"FORMAT gguf",
-				"MODEL model.gguf",
+				"# Generated at",
+				"# Model name",
+				"name mistral-quantized",
+				"# Model architecture",
+				"arch transformer",
+				"# Model family",
+				"family mistral",
+				"# Model format",
+				"format gguf",
+				"# Model paramsize",
+				"paramsize 7B",
+				"# Model quantization",
+				"quantization Q4_K_M",
+				"# Config files",
+				"config config.json",
+				"# Model files",
+				"model model.gguf",
 			},
 			notExpectParts: []string{
-				"PRECISION", "CODE", "DATASET",
+				"precision", "code", "dataset", "doc",
 			},
 		},
 		{
@@ -920,19 +966,30 @@
 				config:       createHashSet([]string{"config.json"}),
 				model:        createHashSet([]string{"shard-00001.bin", "shard-00002.bin"}),
 				code:         createHashSet([]string{}),
+				doc:          createHashSet([]string{}),
 			},
 			expectedParts: []string{
-				"# Model name\nNAME mega-model",
+				"# Generated at",
+				"# Model name",
+				"name mega-model",
 				"# Model architecture",
-				"ARCH moe",
-				"FAMILY mixtral",
-				"FORMAT pytorch",
-				"PARAMSIZE 1.5T",
-				"MODEL shard-00001.bin",
-				"MODEL shard-00002.bin",
+				"arch moe",
+				"# Model family",
+				"family mixtral",
+				"# Model format",
+				"format pytorch",
+				"# Model paramsize",
+				"paramsize 1.5T",
+				"# Model precision",
+				"precision float16",
+				"# Config files",
+				"config config.json",
+				"# Model files",
+				"model shard-00001.bin",
+				"model shard-00002.bin",
 			},
 			notExpectParts: []string{
-				"QUANTIZATION", "CODE", "DATASET",
+				"quantization", "code", "dataset", "doc",
 			},
 		},
 		{
@@ -943,18 +1000,24 @@
 				config:    createHashSet([]string{"configs/main.json", "configs/tokenizer/config.json"}),
 				model:     createHashSet([]string{"models/weights/pytorch_model.bin"}),
 				code:      createHashSet([]string{"src/utils.py", "src/models/model.py"}),
+				doc:       createHashSet([]string{}),
 			},
 			expectedParts: []string{
-				"# Model name\nNAME nested-paths-model",
-				"PARAMSIZE 3B",
-				"CONFIG configs/main.json",
-				"CONFIG configs/tokenizer/config.json",
-				"MODEL models/weights/pytorch_model.bin",
-				"CODE src/utils.py",
-				"CODE src/models/model.py",
+				"# Generated at",
+				"# Model name",
+				"name nested-paths-model",
+				"paramsize 3B",
+				"# Config files",
+				"config configs/main.json",
+				"config configs/tokenizer/config.json",
+				"# Model files",
+				"model models/weights/pytorch_model.bin",
+				"# Code files",
+				"code src/utils.py",
+				"code src/models/model.py",
 			},
 			notExpectParts: []string{
-				"ARCH", "FAMILY", "FORMAT", "PRECISION", "QUANTIZATION", "DATASET",
+				"arch", "family", "format", "precision", "quantization", "dataset", "doc",
 			},
 		},
 		{
@@ -964,15 +1027,21 @@
 				paramsize: "2.7B",
 				config:    createHashSet([]string{"config.json"}),
 				model:     createHashSet([]string{"model.bin"}),
+				code:      createHashSet([]string{}),
+				doc:       createHashSet([]string{}),
 			},
 			expectedParts: []string{
-				"# Model name\nNAME fractional-size",
-				"PARAMSIZE 2.7B",
-				"CONFIG config.json",
-				"MODEL model.bin",
+				"# Generated at",
+				"# Model name",
+				"name fractional-size",
+				"paramsize 2.7B",
+				"# Config files",
+				"config config.json",
+				"# Model files",
+				"model model.bin",
 			},
 			notExpectParts: []string{
-				"ARCH", "FAMILY", "FORMAT", "PRECISION", "QUANTIZATION", "CODE", "DATASET",
+				"arch", "family", "format", "precision", "quantization", "code", "dataset", "doc",
 			},
 		},
 		{
@@ -988,38 +1057,54 @@
 				config:       createHashSet([]string{}),
 				model:        createHashSet([]string{}),
 				code:         createHashSet([]string{}),
+				doc:          createHashSet([]string{}),
 			},
 			expectedParts: []string{
-				"# Model name\nNAME metadata-only",
-				"ARCH transformer",
-				"FAMILY gpt-neox",
-				"FORMAT pytorch",
-				"PARAMSIZE 20B",
-				"PRECISION bfloat16",
-				"QUANTIZATION int4",
+				"# Generated at",
+				"# Model name",
+				"name metadata-only",
+				"# Model architecture",
+				"arch transformer",
+				"# Model family",
+				"family gpt-neox",
+				"# Model format",
+				"format pytorch",
+				"# Model paramsize",
+				"paramsize 20B",
+				"# Model precision",
+				"precision bfloat16",
+				"# Model quantization",
+				"quantization int4",
 			},
 			notExpectParts: []string{
-				"CONFIG", "MODEL", "CODE", "DATASET",
+				"code", "doc", "dataset",
 			},
 		},
 		{
 			name: "files only no metadata",
 			modelfile: &modelfile{
 				name:    "files-only",
-				config:  createHashSet([]string{"config.json", "README.md"}),
+				config:  createHashSet([]string{"config.json"}),
 				model:   createHashSet([]string{"model.bin"}),
 				code:    createHashSet([]string{"script.py"}),
+				doc:     createHashSet([]string{"README.md"}),
 				dataset: createHashSet([]string{}),
 			},
 			expectedParts: []string{
-				"# Model name\nNAME files-only",
-				"CONFIG config.json",
-				"CONFIG README.md",
-				"MODEL model.bin",
-				"CODE script.py",
+				"# Generated at",
+				"# Model name",
+				"name files-only",
+				"# Config files",
+				"config config.json",
+				"# Model files",
+				"model model.bin",
+				"# Code files",
+				"code script.py",
+				"# Documentation files",
+				"doc README.md",
 			},
 			notExpectParts: []string{
-				"ARCH", "FAMILY", "FORMAT", "PARAMSIZE", "PRECISION", "QUANTIZATION", "DATASET",
+				"arch", "family", "format", "paramsize", "precision", "quantization", "dataset",
 			},
 		},
 		{
@@ -1030,22 +1115,32 @@
 				config:    createHashSet([]string{"config1.json", "config2.json", "config3.json"}),
 				model:     createHashSet([]string{"model1.bin", "model2.bin", "model3.bin", "model4.bin"}),
 				code:      createHashSet([]string{"script1.py", "script2.py"}),
+				doc:       createHashSet([]string{"README1.md", "README2.md"}),
 			},
 			expectedParts: []string{
-				"# Model name\nNAME multi-file",
-				"PARAMSIZE 7B",
-				"CONFIG config1.json",
-				"CONFIG config2.json",
-				"CONFIG config3.json",
-				"MODEL model1.bin",
-				"MODEL model2.bin",
-				"MODEL model3.bin",
-				"MODEL model4.bin",
-				"CODE script1.py",
-				"CODE script2.py",
+				"# Generated at",
+				"# Model name",
+				"name multi-file",
+				"# Model paramsize",
+				"paramsize 7B",
+				"# Config files",
+				"config config1.json",
+				"config config2.json",
+				"config config3.json",
+				"# Model files",
+				"model model1.bin",
+				"model model2.bin",
+				"model model3.bin",
+				"model model4.bin",
+				"# Code files",
+				"code script1.py",
+				"code script2.py",
+				"# Documentation files",
+				"doc README1.md",
+				"doc README2.md",
 			},
 			notExpectParts: []string{
-				"ARCH", "FAMILY", "FORMAT", "PRECISION", "QUANTIZATION", "DATASET",
+				"aarch", "family", "format", "precision", "quantization", "dataset",
 			},
 		},
 		{
@@ -1053,20 +1148,29 @@
 			modelfile: &modelfile{
 				name:      "special-chars",
 				paramsize: "1B",
-				config:    createHashSet([]string{"config with spaces.json", "weird-name!.yaml"}),
+				config:    createHashSet([]string{"spaces.json", "weird-name!.yaml"}),
 				model:     createHashSet([]string{"model-v1.0_beta.bin"}),
-				code:      createHashSet([]string{"dir with spaces/script.py"}),
+				code:      createHashSet([]string{"spaces/script.py"}),
+				doc:       createHashSet([]string{"weird-name!.md"}),
 			},
 			expectedParts: []string{
-				"# Model name\nNAME special-chars",
-				"PARAMSIZE 1B",
-				"CONFIG config with spaces.json",
-				"CONFIG weird-name!.yaml",
-				"MODEL model-v1.0_beta.bin",
-				"CODE dir with spaces/script.py",
+				"# Generated at",
+				"# Model name",
+				"name special-chars",
+				"# Model paramsize",
+				"paramsize 1B",
+				"# Config files",
+				"config spaces.json",
+				"config weird-name!.yaml",
+				"# Model files",
+				"model model-v1.0_beta.bin",
+				"# Code files",
+				"code spaces/script.py",
+				"# Documentation files",
+				"doc weird-name!.md",
 			},
 			notExpectParts: []string{
-				"ARCH", "FAMILY", "FORMAT", "PRECISION", "QUANTIZATION", "DATASET",
+				"arch", "family", "format", "precision", "quantization", "dataset",
 			},
 		},
 	}
@@ -1079,12 +1183,12 @@
 
 			// Check that all expected parts are present.
 			for _, part := range tc.expectedParts {
-				assert.Equal(content, part)
+				assert.Contains(content, part, "content: %s", content)
 			}
 
-			// Check that all non-expected parts are absent.
+			// Check that all non-expected parts are absent
 			for _, part := range tc.notExpectParts {
-				assert.NotContains(t, content, part, "Content should not contain: %s", part)
+				assert.NotContains(content, part, "content: %s", content)
 			}
 		})
 	}
@@ -1098,179 +1202,4 @@
 	}
 
 	return set
-=======
-func TestAutoModelfile(t *testing.T) {
-	testCases := []struct {
-		name      string
-		files     map[string]string
-		config    *ModelfileGenConfig
-		expectErr error
-		validate  func(*testing.T, Modelfile)
-	}{
-		{
-			name: "basic model directory",
-			files: map[string]string{
-				"config.json":            `{"model_type": "llama", "transformers_version": "1.0", "torch_dtype": "float16"}`,
-				"generation_config.json": `{}`,
-				"tokenizer.model":        "dummy content",
-				"pytorch_model.bin":      "dummy content",
-				"model.safetensors":      "dummy content",
-				"train.py":               "print('hello')",
-				"README.md":              "# Model Documentation",
-				".git/config":            "should be ignored",
-				"__pycache__/cache.pyc":  "should be ignored",
-			},
-			config: &ModelfileGenConfig{
-				Name:               "llama2-7b",
-				Format:             "safetensors",
-				Paramsize:          "7B",
-				Quantization:       "q4_k_m",
-				IgnoreUnrecognized: true,
-			},
-			expectErr: nil,
-			validate: func(t *testing.T, mf Modelfile) {
-				assert := assert.New(t)
-
-				// Check configs (sorted)
-				expectedConfigs := []string{
-					"config.json",
-					"generation_config.json",
-					"tokenizer.model",
-				}
-				configs := mf.GetConfigs()
-				sort.Strings(configs)
-				assert.Equal(expectedConfigs, configs)
-
-				// Check models (sorted)
-				expectedModels := []string{
-					"model.safetensors",
-					"pytorch_model.bin",
-				}
-				models := mf.GetModels()
-				sort.Strings(models)
-				assert.Equal(expectedModels, models)
-
-				// Check codes (sorted)
-				expectedCodes := []string{
-					"train.py",
-				}
-				codes := mf.GetCodes()
-				sort.Strings(codes)
-				assert.Equal(expectedCodes, codes)
-
-				// Check doc files (sorted)
-				expectedDocs := []string{
-					"README.md",
-				}
-				docs := mf.GetDocs()
-				sort.Strings(docs)
-				assert.Equal(expectedDocs, docs)
-
-				// Check other fields
-				assert.Equal("llama2-7b", mf.GetName())
-				assert.Equal("transformer", mf.GetArch()) // from config.json
-				assert.Equal("llama", mf.GetFamily())     // from config.json
-				assert.Equal("safetensors", mf.GetFormat())
-				assert.Equal("7B", mf.GetParamsize())
-				assert.Equal("float16", mf.GetPrecision()) // from config.json
-				assert.Equal("q4_k_m", mf.GetQuantization())
-			},
-		},
-		{
-			name: "unrecognized files without ignore flag",
-			files: map[string]string{
-				"unknown.xyz": "some content",
-			},
-			config: &ModelfileGenConfig{
-				Name:               "test-model",
-				IgnoreUnrecognized: false,
-			},
-			expectErr: errors.New("unknown file type: unknown.xyz - use --ignore-unrecognized to ignore, and edit the Modelfile manually"),
-		},
-		{
-			name:      "empty directory",
-			files:     map[string]string{},
-			config:    &ModelfileGenConfig{Name: "empty-model"},
-			expectErr: errors.New("no recognized model files found in directory - you may need to edit the Modelfile manually"),
-		},
-		{
-			name:      "invalid config json",
-			files:     map[string]string{"config.json": `{"model_type": "llama", invalid json`},
-			config:    &ModelfileGenConfig{Name: "invalid-config"},
-			expectErr: errors.New("no recognized model files found in directory - you may need to edit the Modelfile manually"),
-		},
-		{
-			name:      "nested directories",
-			files:     map[string]string{"config.json": `{"model_type": "llama"}`, "models/shard1.safetensors": "dummy content", "models/shard2.safetensors": "dummy content", "configs/main.json": "dummy content", "src/train.py": "print('hello')"},
-			config:    &ModelfileGenConfig{Name: "nested-model", IgnoreUnrecognized: true},
-			expectErr: nil,
-			validate: func(t *testing.T, mf Modelfile) {
-				assert := assert.New(t)
-				models := mf.GetModels()
-				sort.Strings(models)
-				assert.Equal([]string{"models/shard1.safetensors", "models/shard2.safetensors"}, models)
-
-				codes := mf.GetCodes()
-				sort.Strings(codes)
-				assert.Equal([]string{"src/train.py"}, codes)
-			},
-		},
-		{
-			name: "special characters in paths",
-			files: map[string]string{
-				"config.json":                   `{"model_type": "llama"}`,
-				"model with spaces.safetensors": "dummy content",
-				"特殊字符.bin":                      "dummy content",
-				"src/test-file.py":              "print('hello')",
-			},
-			config: &ModelfileGenConfig{
-				Name:               "special-chars",
-				IgnoreUnrecognized: true,
-			},
-			validate: func(t *testing.T, mf Modelfile) {
-				assert := assert.New(t)
-				models := mf.GetModels()
-				sort.Strings(models)
-				assert.Equal([]string{"model with spaces.safetensors", "特殊字符.bin"}, models)
-			},
-		},
-	}
-
-	for _, tc := range testCases {
-		t.Run(tc.name, func(t *testing.T) {
-			// Create temporary directory
-			tmpDir, err := os.MkdirTemp("", "modelfile_test_*")
-			assert.NoError(t, err)
-			defer os.RemoveAll(tmpDir)
-
-			// Create test files
-			for path, content := range tc.files {
-				fullPath := filepath.Join(tmpDir, path)
-
-				// Create parent directories if needed
-				err := os.MkdirAll(filepath.Dir(fullPath), 0755)
-				assert.NoError(t, err)
-
-				err = os.WriteFile(fullPath, []byte(content), 0644)
-				assert.NoError(t, err)
-			}
-
-			// Run AutoModelfile
-			mf, err := AutoModelfile(tmpDir, tc.config)
-
-			if tc.expectErr != nil {
-				assert.Error(t, err)
-				assert.Equal(t, tc.expectErr.Error(), err.Error())
-				assert.Nil(t, mf)
-				return
-			}
-
-			assert.NoError(t, err)
-			assert.NotNil(t, mf)
-
-			// Run validation
-			tc.validate(t, mf)
-		})
-	}
->>>>>>> b639231d
 }