--- conflicted
+++ resolved
@@ -27,11 +27,7 @@
 
     steps:
     - name: Checkout code
-<<<<<<< HEAD
-      uses: actions/checkout@v6
-=======
       uses: actions/checkout@8e8c483db84b4bee98b60c0593521ed34d9990e8    # v6.0.1
->>>>>>> ef37971d
       with:
         fetch-depth: 0
 
@@ -129,11 +125,7 @@
         nfpm pkg --packager rpm --config hack/nfpm.yaml --target dist/modctl-${TAG}-${{ matrix.goos }}-${{ matrix.goarch }}.rpm
 
     - name: Upload artifacts
-<<<<<<< HEAD
-      uses: actions/upload-artifact@v6
-=======
       uses: actions/upload-artifact@b7c566a772e6b6bfb58ed0dc250532a479d7789f    # v6.0.0
->>>>>>> ef37971d
       with:
         name: modctl-${{ matrix.goos }}-${{ matrix.goarch }}
         path: dist/
@@ -143,11 +135,7 @@
     runs-on: ubuntu-latest
     steps:
     - name: Download all artifacts
-<<<<<<< HEAD
-      uses: actions/download-artifact@v7
-=======
       uses: actions/download-artifact@37930b1c2abaa49bbe596cd826c3c89aef350131    # v7.0.0
->>>>>>> ef37971d
       with:
         path: artifacts
 
