--- conflicted
+++ resolved
@@ -16,11 +16,7 @@
     timeout-minutes: 30
     steps:
       - name: Checkout code
-<<<<<<< HEAD
-        uses: actions/checkout@1af3b93b6815bc44a9784bd300feb67ff0d1eeb3
-=======
         uses: actions/checkout@8e8c483db84b4bee98b60c0593521ed34d9990e8    # v6.0.1
->>>>>>> ef37971d
         with:
           fetch-depth: '0'
 
@@ -43,11 +39,7 @@
             LIBGIT2_SYS_USE_PKG_CONFIG: "1"
 
       - name: Golangci lint
-<<<<<<< HEAD
-        uses: golangci/golangci-lint-action@v9.2.0
-=======
         uses: golangci/golangci-lint-action@1e7e51e771db61008b38414a730f564565cf7c20    # v9.2.0
->>>>>>> ef37971d
         with:
           version: v2.4
           args: --verbose --timeout=10m