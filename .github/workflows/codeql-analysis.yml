--- conflicted
+++ resolved
@@ -28,29 +28,15 @@
 
     steps:
       - name: Checkout repository
-<<<<<<< HEAD
-        uses: actions/checkout@1af3b93b6815bc44a9784bd300feb67ff0d1eeb3
-
-      - name: Initialize CodeQL
-        uses: github/codeql-action/init@1b168cd39490f61582a9beae412bb7057a6b2c4e
-=======
         uses: actions/checkout@8e8c483db84b4bee98b60c0593521ed34d9990e8    # v6.0.1
 
       - name: Initialize CodeQL
         uses: github/codeql-action/init@5d4e8d1aca955e8d8589aabd499c5cae939e33c7    # v4.31.9
->>>>>>> ef37971d
         with:
           languages: ${{ matrix.language }}
 
       - name: Autobuild
-<<<<<<< HEAD
-        uses: github/codeql-action/autobuild@1b168cd39490f61582a9beae412bb7057a6b2c4e
-
-      - name: Perform CodeQL Analysis
-        uses: github/codeql-action/analyze@1b168cd39490f61582a9beae412bb7057a6b2c4e
-=======
         uses: github/codeql-action/autobuild@5d4e8d1aca955e8d8589aabd499c5cae939e33c7    # v4.31.9
 
       - name: Perform CodeQL Analysis
-        uses: github/codeql-action/analyze@5d4e8d1aca955e8d8589aabd499c5cae939e33c7    # v4.31.9
->>>>>>> ef37971d
+        uses: github/codeql-action/analyze@5d4e8d1aca955e8d8589aabd499c5cae939e33c7    # v4.31.9