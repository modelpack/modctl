--- conflicted
+++ resolved
@@ -33,11 +33,7 @@
       PACKAGE_DIR: modctl-test-package
     steps:
       - name: Checkout code
-<<<<<<< HEAD
-        uses: actions/checkout@v6
-=======
         uses: actions/checkout@8e8c483db84b4bee98b60c0593521ed34d9990e8    # v6.0.1
->>>>>>> ef37971d
         with:
           submodules: recursive
 
@@ -53,11 +49,7 @@
 
       - name: Cache Package
         id: cache-package
-<<<<<<< HEAD
-        uses: actions/cache@v5
-=======
         uses: actions/cache@9255dc7a253b0ccc959486e2bca901246202afeb    # v5.0.1
->>>>>>> ef37971d
         with:
           path: ${{ env.PACKAGE_DIR }}
           key: modctl-test-packages
@@ -87,11 +79,7 @@
           go build -tags "static system_libgit2 enable_libgit2"
 
       - name: Upload modctl
-<<<<<<< HEAD
-        uses: actions/upload-artifact@v6
-=======
         uses: actions/upload-artifact@b7c566a772e6b6bfb58ed0dc250532a479d7789f    # v6.0.0
->>>>>>> ef37971d
         with:
           name: modctl-artifact
           path: modctl
@@ -102,11 +90,7 @@
     runs-on: ubuntu-latest
     steps:
       - name: Cache model
-<<<<<<< HEAD
-        uses: actions/cache@v5
-=======
         uses: actions/cache@9255dc7a253b0ccc959486e2bca901246202afeb    # v5.0.1
->>>>>>> ef37971d
         id: cache-model
         with:
           path: ${{ env.MODEL_DIR }}
@@ -126,11 +110,7 @@
           hf download ${{ env.MODEL }} --local-dir ${{ env.MODEL_DIR }}
 
       - name: Upload model
-<<<<<<< HEAD
-        uses: actions/upload-artifact@v6
-=======
         uses: actions/upload-artifact@b7c566a772e6b6bfb58ed0dc250532a479d7789f    # v6.0.0
->>>>>>> ef37971d
         with:
           name: model-artifact
           path: ${{ env.MODEL_DIR }}
@@ -142,20 +122,12 @@
     needs: [build-modctl, download-model]
     steps:
       - name: Download modctl artifact
-<<<<<<< HEAD
-        uses: actions/download-artifact@v7
-=======
         uses: actions/download-artifact@37930b1c2abaa49bbe596cd826c3c89aef350131    # v7.0.0
->>>>>>> ef37971d
         with:
           name: modctl-artifact
           path: modctl
       - name: Download model artifact
-<<<<<<< HEAD
-        uses: actions/download-artifact@v7
-=======
         uses: actions/download-artifact@37930b1c2abaa49bbe596cd826c3c89aef350131    # v7.0.0
->>>>>>> ef37971d
         with:
           name: model-artifact
           path: ${{ env.MODEL_DIR }}
