name: E2E Test

on:
  push:
    branches: [main, release-*]
    paths-ignore: ["**.md", "**.png", "**.jpg", "**.svg", "**/docs/**"]
  schedule:
    - cron: "0 1 * * *"
  workflow_dispatch:
    inputs:
      model:
        description: "Model to test"
        required: false
        default: "Qwen/Qwen3-0.6B"
        type: string

permissions:
  contents: read
  packages: write

env:
  REGISTRY: ghcr.io
  ORGANIZATION: ${{ github.repository_owner }}
  MODEL: ${{ github.event.inputs.model || 'Qwen/Qwen3-0.6B' }}
  MODEL_DIR: modctl-test-model

jobs:
  build-modctl:
    name: Build modctl
    timeout-minutes: 60
    runs-on: ubuntu-latest
    env:
      PACKAGE_DIR: modctl-test-package
    steps:
      - name: Checkout code
        uses: actions/checkout@8e8c483db84b4bee98b60c0593521ed34d9990e8    # v6.0.1
        with:
          submodules: recursive

      - name: Install Go
        uses: actions/setup-go@4dc6199c7b1a012772edbd06daecab0f50c9053c    # v6.1.0
        with:
          go-version-file: go.mod
          cache-dependency-path: go.sum

      - name: Create Cache Dir
        run: |
          mkdir -p ${{ env.PACKAGE_DIR }}

      - name: Cache Package
        id: cache-package
<<<<<<< HEAD
        uses: actions/cache@v5
=======
        uses: actions/cache@9255dc7a253b0ccc959486e2bca901246202afeb    # v5.0.1
>>>>>>> cf5e4b69
        with:
          path: ${{ env.PACKAGE_DIR }}
          key: modctl-test-packages

      - name: Install dependencies
        run: |
          sudo apt-get update
          sudo apt-get install -y pkg-config
          sudo DEBIAN_FRONTEND=noninteractive apt install -y build-essential \
            cmake pkg-config libssl-dev libssh2-1-dev zlib1g-dev \
            libhttp-parser-dev python3 wget tar git
          mkdir -p ${{ env.PACKAGE_DIR }}
          if [ ! -f "${{ env.PACKAGE_DIR }}/libgit2-v1.5.1.tar.gz" ]; then
            wget https://github.com/libgit2/libgit2/archive/refs/tags/v1.5.1.tar.gz -O ${{ env.PACKAGE_DIR }}/libgit2-v1.5.1.tar.gz
          fi
          tar -xzf ${{ env.PACKAGE_DIR }}/libgit2-v1.5.1.tar.gz
          cd libgit2-1.5.1 && mkdir build && cd build
          cmake .. -DCMAKE_BUILD_TYPE=Release -DBUILD_SHARED_LIBS=OFF
          make -j$(nproc)
          sudo make install
          sudo ldconfig
        env:
          LIBGIT2_SYS_USE_PKG_CONFIG: "1"

      - name: Build modctl
        run: |
          go build -tags "static system_libgit2 enable_libgit2"

      - name: Upload modctl
<<<<<<< HEAD
        uses: actions/upload-artifact@v6
=======
        uses: actions/upload-artifact@b7c566a772e6b6bfb58ed0dc250532a479d7789f    # v6.0.0
>>>>>>> cf5e4b69
        with:
          name: modctl-artifact
          path: modctl

  download-model:
    name: Download Model
    timeout-minutes: 60
    runs-on: ubuntu-latest
    steps:
      - name: Cache model
<<<<<<< HEAD
        uses: actions/cache@v5
=======
        uses: actions/cache@9255dc7a253b0ccc959486e2bca901246202afeb    # v5.0.1
>>>>>>> cf5e4b69
        id: cache-model
        with:
          path: ${{ env.MODEL_DIR }}
          key: ${{env.MODEL_DIR}}-${{ env.MODEL }}

      - name: Set up Python
        if: steps.cache-model.outputs.cache-hit != 'true'
        uses: actions/setup-python@83679a892e2d95755f2dac6acb0bfd1e9ac5d548    # v6.1.0
        with:
          python-version: "3.10"

      - name: Download HF Model
        if: steps.cache-model.outputs.cache-hit != 'true'
        run: |
          pip install 'huggingface_hub'
          hf auth login --token ${{ secrets.HF_TOKEN }}
          hf download ${{ env.MODEL }} --local-dir ${{ env.MODEL_DIR }}

      - name: Upload model
<<<<<<< HEAD
        uses: actions/upload-artifact@v6
=======
        uses: actions/upload-artifact@b7c566a772e6b6bfb58ed0dc250532a479d7789f    # v6.0.0
>>>>>>> cf5e4b69
        with:
          name: model-artifact
          path: ${{ env.MODEL_DIR }}

  test-modctl:
    name: Run modctl test
    timeout-minutes: 60
    runs-on: ubuntu-latest
    needs: [build-modctl, download-model]
    steps:
      - name: Download modctl artifact
<<<<<<< HEAD
        uses: actions/download-artifact@v7
=======
        uses: actions/download-artifact@37930b1c2abaa49bbe596cd826c3c89aef350131    # v7.0.0
>>>>>>> cf5e4b69
        with:
          name: modctl-artifact
          path: modctl
      - name: Download model artifact
<<<<<<< HEAD
        uses: actions/download-artifact@v7
=======
        uses: actions/download-artifact@37930b1c2abaa49bbe596cd826c3c89aef350131    # v7.0.0
>>>>>>> cf5e4b69
        with:
          name: model-artifact
          path: ${{ env.MODEL_DIR }}

      - name: Setup modctl
        run: |
          echo "Setting up modctl"
          sudo cp modctl/modctl /bin/modctl
          sudo chmod +x /bin/modctl
          modctl version
          modctl login -u ${{ github.actor }} \
                       -p ${{ secrets.GITHUB_TOKEN }} \
                       ${{ env.REGISTRY }}

      - name: Test modctl E2E
        run: |
          echo "generating modelfile for ${{ env.MODEL_DIR }}"
          modctl modelfile generate \
            --arch transformer \
            --family qwen3 \
            --format safetensors \
            --param-size 0.6B \
            .
          echo "modelfile generated"
          url=${{ env.REGISTRY }}/${{ env.ORGANIZATION }}/${{ env.MODEL }}:latest
          url_lower=$(echo "${url,,}")
          echo "Building and pushing model to $url_lower"
          modctl build -f Modelfile \
            -t $url_lower \
            --raw --output-remote --log-level debug \
            .
          echo "build/push completed"
          mkdir download
          echo "Pulling model from $url_lower"
          modctl pull $url_lower \
            --extract-dir download \
            --log-level debug
          echo "pull completed"<|MERGE_RESOLUTION|>--- conflicted
+++ resolved
@@ -49,11 +49,7 @@
 
       - name: Cache Package
         id: cache-package
-<<<<<<< HEAD
-        uses: actions/cache@v5
-=======
         uses: actions/cache@9255dc7a253b0ccc959486e2bca901246202afeb    # v5.0.1
->>>>>>> cf5e4b69
         with:
           path: ${{ env.PACKAGE_DIR }}
           key: modctl-test-packages
@@ -83,11 +79,7 @@
           go build -tags "static system_libgit2 enable_libgit2"
 
       - name: Upload modctl
-<<<<<<< HEAD
-        uses: actions/upload-artifact@v6
-=======
         uses: actions/upload-artifact@b7c566a772e6b6bfb58ed0dc250532a479d7789f    # v6.0.0
->>>>>>> cf5e4b69
         with:
           name: modctl-artifact
           path: modctl
@@ -98,11 +90,7 @@
     runs-on: ubuntu-latest
     steps:
       - name: Cache model
-<<<<<<< HEAD
-        uses: actions/cache@v5
-=======
         uses: actions/cache@9255dc7a253b0ccc959486e2bca901246202afeb    # v5.0.1
->>>>>>> cf5e4b69
         id: cache-model
         with:
           path: ${{ env.MODEL_DIR }}
@@ -122,11 +110,7 @@
           hf download ${{ env.MODEL }} --local-dir ${{ env.MODEL_DIR }}
 
       - name: Upload model
-<<<<<<< HEAD
-        uses: actions/upload-artifact@v6
-=======
         uses: actions/upload-artifact@b7c566a772e6b6bfb58ed0dc250532a479d7789f    # v6.0.0
->>>>>>> cf5e4b69
         with:
           name: model-artifact
           path: ${{ env.MODEL_DIR }}
@@ -138,20 +122,12 @@
     needs: [build-modctl, download-model]
     steps:
       - name: Download modctl artifact
-<<<<<<< HEAD
-        uses: actions/download-artifact@v7
-=======
         uses: actions/download-artifact@37930b1c2abaa49bbe596cd826c3c89aef350131    # v7.0.0
->>>>>>> cf5e4b69
         with:
           name: modctl-artifact
           path: modctl
       - name: Download model artifact
-<<<<<<< HEAD
-        uses: actions/download-artifact@v7
-=======
         uses: actions/download-artifact@37930b1c2abaa49bbe596cd826c3c89aef350131    # v7.0.0
->>>>>>> cf5e4b69
         with:
           name: model-artifact
           path: ${{ env.MODEL_DIR }}
